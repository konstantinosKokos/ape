import os
import sys
import time

if (slurm_submit_dir := os.environ.get('SLURM_SUBMIT_DIR', default=None)) is not None:
    sys.path.append(os.environ['SLURM_SUBMIT_DIR'])

import argparse
from random import randint

from eval.models.nmt import Model, MTUnitary, MTVanilla, MTRotary, MTRelative, MTAbsolute
from eval.tasks.nmt import make_collator, load_datasets, clean_dataset, split_dataset, Dataloader

from unitaryPE.nn.schedule import make_transformer_schedule

import torch
from torch.optim import AdamW
from torch.optim.lr_scheduler import LambdaLR

# from torch import distributed as dist
# from torch import multiprocessing as mp
from torch.nn.parallel import DataParallel

from datetime import timedelta


# def ddp_setup(rank: int, world_size: int, master_port: int) -> None:
#     os.environ['MASTER_ADDR'] = 'localhost'
#     os.environ['MASTER_PORT'] = str(master_port)
#     torch.cuda.set_device(rank)
#     dist.init_process_group(backend='nccl', rank=rank, world_size=world_size, timeout=timedelta(minutes=4))


def argmin(xs: list[float]) -> int:
    return min(list(range(len(xs))), key=lambda i: xs[i])


def run(
        flip: bool,
        model: Model,
        vocab_size: int,
        dim: int,
        num_layers: tuple[int, int],
        num_heads: int,
        data_path: str,
        store_path: str,
        num_updates: int,
        batch_size: int,
        accum_steps: int,
        num_checkpoints: int,
        sos_token_id: int = 0,
        eos_token_id: int = 1,
        seed: int = 42
):
    start_time = time.time()
    train_set, dev_set = load_datasets(data_path, subsets=('train', 'dev'), flip=flip)
    train_set, dev_set = tuple(map(clean_dataset, (train_set, dev_set)))
    device_ids = list(range(torch.cuda.device_count()))
    update_every = accum_steps // len(device_ids)
    effective_batch_size = len(device_ids) * batch_size * update_every
    print(f'{len(device_ids)} * {batch_size} * {update_every} = {effective_batch_size}')
    train_dl = Dataloader(train_set)
    dev_dl = Dataloader(dev_set)
    collator = make_collator(f'cuda:{next(iter(device_ids))}')
    sys.stdout.flush()

    torch.manual_seed(seed)

    match model:
        case Model.Unitary:
            model = MTUnitary(
                vocab_size=vocab_size,
                num_layers=num_layers,
                dim=dim,
                num_heads=num_heads,
                sos_token_id=sos_token_id,
                eos_token_id=eos_token_id
            )
        case Model.Sinusoidal:
            model = MTVanilla(
                vocab_size=vocab_size,
                num_layers=num_layers,
                dim=dim,
                num_heads=num_heads,
                sos_token_id=sos_token_id,
                eos_token_id=eos_token_id
            )
        case Model.Rotary:
            model = MTRotary(
                vocab_size=vocab_size,
                num_layers=num_layers,
                dim=dim,
                num_heads=num_heads,
                sos_token_id=sos_token_id,
                eos_token_id=eos_token_id
            )
        case Model.Relative:
            model = MTRelative(
                vocab_size=vocab_size,
                num_layers=num_layers,
                dim=dim,
                num_heads=num_heads,
                window_size=300,
                sos_token_id=sos_token_id,
                eos_token_id=eos_token_id
            )
        case Model.Absolute:
            model = MTAbsolute(
                vocab_size=vocab_size,
                num_layers=num_layers,
                dim=dim,
                num_heads=num_heads,
                num_positions=300,
                sos_token_id=sos_token_id,
                eos_token_id=eos_token_id
            )
        case _:
            raise ValueError

    model = DataParallel(model, device_ids=device_ids)
<<<<<<< HEAD
    model = model.to(f'cuda:{next(iter(device_ids))}')
=======
    model = model.to(f'cuda:cuda:{next(iter(device_ids))}')
>>>>>>> 31fe7798

    optim = AdamW(model.parameters(), lr=1, betas=(0.9, 0.98), weight_decay=0.)
    scheduler = LambdaLR(
        optimizer=optim,
        lr_lambda=make_transformer_schedule(
            dim=model.module.dim,
            warmup_steps=4000)
    )

    dev_losses, checkpoint, total_steps, updates, batch_loss, train_rml, epoch = [], 0, 0, 0, None, None, -1
    while True:
        epoch += 1
        model.train()
        train_iterator = map(collator, train_dl.get_batches(batch_size=batch_size))

        for step, (input_ids, output_ids, input_mask, causal_mask) in enumerate(train_iterator):
            total_steps += 1
            loss, _ = model.forward(
                source_ids=input_ids,
                source_mask=input_mask,
                target_ids=output_ids,
                causal_mask=causal_mask,
                reduction='sum'
            )
            loss = loss / effective_batch_size
            loss.backward()
            batch_loss = loss.detach() if batch_loss is None else batch_loss + loss.detach()
            train_rml = batch_loss if train_rml is None else (0.98 * train_rml + 0.02 * batch_loss)

            if step % update_every == (update_every - 1):
                updates += 1
                optim.step()
                scheduler.step()
                optim.zero_grad()

                if updates > 0 and updates % 500 == 0:
                    train_rml = train_rml.item()

                model.eval()
                numels, dev_loss = 0, None
                with torch.no_grad():
                    dev_iterator = map(collator, dev_dl.get_batches(batch_size=batch_size))
                    for input_ids, output_ids, input_mask, causal_mask in dev_iterator:
                        loss, batch_numels = model.forward(
                            source_ids=input_ids,
                            source_mask=input_mask,
                            target_ids=output_ids,
                            causal_mask=causal_mask,
                            reduction='sum'
                        )
                        dev_loss = loss if dev_loss is None else dev_loss + loss
                        numels += batch_numels.item()
                    dev_loss /= numels

                    dev_losses.append(dev_loss.item())
                model.train()

                print(f'{epoch}:{total_steps}:{updates}:{scheduler.get_last_lr()[0]:.5f}')
                print(f'{train_rml:.3f}:{dev_loss.item():.3f}')

                if dev_loss < max(sorted(dev_losses)[:num_checkpoints]):
                    print(f'Saving {checkpoint} at {updates}.')
                    torch.save(model.module.state_dict(), f'{store_path}/{checkpoint}.chk')
                    checkpoint = 0 if checkpoint == (num_checkpoints - 1) else checkpoint + 1
                print('-' * 64)
                sys.stdout.flush()

        if updates == num_updates:
            print('Exiting')
            sys.stdout.flush()
            break


def parse_args():
    parser = argparse.ArgumentParser(description='Run a single training iteration')
    parser.add_argument('--model', type=str, required=True, choices=['Unitary', 'Sinusoidal', 'Rotary', 'Relative', 'Absolute'], help='Type of model to use')
    parser.add_argument('--flip', action="store_true", help='Flip translation direction.')
    parser.add_argument('--vocab_size', type=int, required=True, help='Size of vocabulary')
    parser.add_argument('--dim', type=int, default=512, help='Dimension of the model')
    parser.add_argument('--num_layers', type=int, nargs=2, default=(6, 6), help='Number of layers for the model')
    parser.add_argument('--num_heads', type=int, default=8, help='Number of attention heads')
    parser.add_argument('--data_path', type=str, required=True, help='Where to load the vectorized data from')
    parser.add_argument('--store_path', type=str, required=True, help='If/where to store the trained model')
    parser.add_argument('--num_updates', type=int, required=True, help='Total number of parameter updates')
    parser.add_argument('--batch_size', type=int, required=True, help='Batch size (forward)')
    parser.add_argument('--accum_steps', type=int, required=True, help='Frequency of backward steps')
    parser.add_argument('--num_checkpoints', type=int, default=10, help='How many checkpoints to store')
    parser.add_argument('--seed', type=int, default=42, help='The id of the current repetition')
    return parser.parse_args()


if __name__ == '__main__':
    args = parse_args()
    print(args)
    sys.stdout.flush()

    run(flip=args.flip,
        model=Model[args.model],
        vocab_size=args.vocab_size,
        dim=args.dim,
        num_layers=args.num_layers,
        num_heads=args.num_heads,
        data_path=args.data_path,
        store_path=args.store_path,
        num_updates=args.num_updates,
        batch_size=args.batch_size,
        accum_steps=args.accum_steps,
        num_checkpoints=args.num_checkpoints,
        sos_token_id=0,
        eos_token_id=1,
        seed=args.seed
    )<|MERGE_RESOLUTION|>--- conflicted
+++ resolved
@@ -118,11 +118,7 @@
             raise ValueError
 
     model = DataParallel(model, device_ids=device_ids)
-<<<<<<< HEAD
     model = model.to(f'cuda:{next(iter(device_ids))}')
-=======
-    model = model.to(f'cuda:cuda:{next(iter(device_ids))}')
->>>>>>> 31fe7798
 
     optim = AdamW(model.parameters(), lr=1, betas=(0.9, 0.98), weight_decay=0.)
     scheduler = LambdaLR(
@@ -140,14 +136,14 @@
 
         for step, (input_ids, output_ids, input_mask, causal_mask) in enumerate(train_iterator):
             total_steps += 1
-            loss, _ = model.forward(
+            loss, numels = model.forward(
                 source_ids=input_ids,
                 source_mask=input_mask,
                 target_ids=output_ids,
                 causal_mask=causal_mask,
                 reduction='sum'
             )
-            loss = loss / effective_batch_size
+            loss = loss.sum()/effective_batch_size
             loss.backward()
             batch_loss = loss.detach() if batch_loss is None else batch_loss + loss.detach()
             train_rml = batch_loss if train_rml is None else (0.98 * train_rml + 0.02 * batch_loss)
@@ -157,6 +153,7 @@
                 optim.step()
                 scheduler.step()
                 optim.zero_grad()
+                batch_loss = None
 
                 if updates > 0 and updates % 500 == 0:
                     train_rml = train_rml.item()
@@ -173,8 +170,9 @@
                             causal_mask=causal_mask,
                             reduction='sum'
                         )
+                        loss = loss.sum()
                         dev_loss = loss if dev_loss is None else dev_loss + loss
-                        numels += batch_numels.item()
+                        numels += batch_numels.sum().item()
                     dev_loss /= numels
 
                     dev_losses.append(dev_loss.item())
